use crate::config::Config;
use crate::package::{Package, PlatformDetails};
use anyhow::{Result, anyhow};
use flate2::read::GzDecoder;
use futures_util::StreamExt;
use indicatif::{ProgressBar, ProgressStyle};
use reqwest::Client;
use std::os::unix::fs::PermissionsExt;
use std::path::{Path, PathBuf};
use tar::Archive;
use tokio::fs::{self, File};
use tokio::io::AsyncWriteExt;
use xz2::read::XzDecoder;

fn extract_archive_sync(archive_path: &Path, extract_to: &Path) -> Result<()> {
    let file = std::fs::File::open(archive_path)?;
    let filename = archive_path.file_name().unwrap().to_string_lossy();

    if filename.ends_with(".tar.gz") || filename.ends_with(".tgz") {
        let decoder = GzDecoder::new(file);
        let mut archive = Archive::new(decoder);
        archive.unpack(extract_to)?;
    } else if filename.ends_with(".tar.xz") {
        let decoder = XzDecoder::new(file);
        let mut archive = Archive::new(decoder);
        archive.unpack(extract_to)?;
    } else {
        return Err(anyhow!("Unsupported archive format: {}", filename));
    }

    Ok(())
}

/// Parse filename from Content-Disposition header, handling both regular and RFC 5987 encoded formats
fn parse_content_disposition_filename(content_disposition: &str) -> Option<String> {
    // Handle RFC 5987 encoded filenames: filename*=UTF-8''example.zip
    if let Some(encoded_part) = content_disposition.split("filename*=").nth(1) {
        if let Some(filename_part) = encoded_part.split("''").nth(1) {
            // Simple URL decoding for basic cases (just remove %XX sequences)
            let decoded = filename_part.replace("%20", " ");
            return Some(decoded);
        }
    }
    
    // Handle regular filenames: filename="example.zip" or filename=example.zip
    if let Some(regular_part) = content_disposition.split("filename=").nth(1) {
        let filename = regular_part.split(';').next().unwrap_or(regular_part);
        return Some(filename.trim_matches('"').to_string());
    }
    
    None
}

/// Sanitize filename for the current platform
fn sanitize_filename(filename: &str) -> String {
    let mut sanitized = filename.to_string();
    
    // Remove or replace invalid characters for Windows
    if cfg!(windows) {
        // Windows invalid characters: < > : " | ? * \ /
        sanitized = sanitized.chars().map(|c| {
            match c {
                '<' | '>' | ':' | '"' | '|' | '?' | '*' | '\\' | '/' => '_',
                _ => c,
            }
        }).collect();
    }
    
    // Ensure we have a reasonable fallback filename
    if sanitized.is_empty() {
        sanitized = "download".to_string();
    }
    
    sanitized
}

pub struct Installer {
    client: Client,
}

impl Installer {
    pub fn new() -> Self {
        Self {
            client: Client::new(),
        }
    }

    pub async fn install_package(
        &self,
        name: &str,
        _package: &Package,
        platform_details: &PlatformDetails,
        config: &Config,
    ) -> Result<()> {
        let package_dir = config.packages_dir.join(name);
        let cache_dir = &config.cache_dir;

        fs::create_dir_all(&package_dir).await?;
        fs::create_dir_all(cache_dir).await?;

        // Download the file
        let cache_file_path = self.download_file(&platform_details.url, cache_dir).await?;

        let package_type = platform_details
            .package_type
            .as_deref()
            .unwrap_or("archive");

        match package_type {
            "archive" => {
                println!("📦 Extracting archive...");
                let extract_path = package_dir.clone();
                tokio::task::spawn_blocking(move || {
                    extract_archive_sync(&cache_file_path, &extract_path)
                })
                .await??;
            }
            "binary" => {
                println!("🚀 Installing binary...");
                let executables = platform_details.get_executables();
                let executable = executables.get(0).ok_or_else(|| {
                    anyhow!("Binary package '{}' has no executables listed", name)
                })?;

                let dest_path = package_dir.join(&executable.path);

                if let Some(parent) = dest_path.parent() {
                    fs::create_dir_all(parent).await?;
                }

                fs::copy(&cache_file_path, &dest_path).await?;

                let mut perms = fs::metadata(&dest_path).await?.permissions();
                perms.set_mode(0o755);
                fs::set_permissions(&dest_path, perms).await?;
            }
            _ => {
                return Err(anyhow!("Unsupported package type: {}", package_type));
            }
        }

        println!("✅ Installation complete for '{}'", name);
        Ok(())
    }

    pub async fn download_file(&self, url: &str, cache_dir: &Path) -> Result<PathBuf> {
        let response = self.client.get(url).send().await?;
        let total_size = response.content_length().unwrap_or(0);

<<<<<<< HEAD
=======
        // Get filename from server response with improved parsing
>>>>>>> 2a7b61b4
        let content_disposition = response
            .headers()
            .get(reqwest::header::CONTENT_DISPOSITION)
            .and_then(|value| value.to_str().ok());

        let filename = if let Some(cd) = content_disposition {
            parse_content_disposition_filename(cd)
                .unwrap_or_else(|| {
                    // Fallback to URL-based filename
                    url.split('/').last().unwrap_or("download").to_string()
                })
        } else {
            url.split('/').last().unwrap_or("download").to_string()
        };

        // Sanitize the filename for the current platform
        let safe_filename = sanitize_filename(&filename);
        let filepath = cache_dir.join(&safe_filename);

        // If file already exists in cache, skip download
        if filepath.exists() {
            println!("Found {} in cache", safe_filename);
            return Ok(filepath);
        }

        println!("Downloading {}", safe_filename);
        let pb = ProgressBar::new(total_size);
        pb.set_style(
            ProgressStyle::default_bar()
<<<<<<< HEAD
                .template("  📥 [{bar:30}] {percent}% ({bytes}/{total_bytes})")?
                .progress_chars("█▓░"),
=======
                .template("  🔥 [{bar:30}] {percent}% ({bytes}/{total_bytes})")?
                .progress_chars("█▉ "),
>>>>>>> 2a7b61b4
        );

        let mut file = File::create(&filepath).await?;
        let mut stream = response.bytes_stream();
        let mut downloaded = 0u64;

        while let Some(chunk_result) = stream.next().await {
            let chunk = chunk_result?;
            file.write_all(&chunk).await?;
            downloaded += chunk.len() as u64;
            pb.set_position(downloaded);
        }

        pb.finish_and_clear();
        file.sync_all().await?;

        Ok(filepath)
    }
}<|MERGE_RESOLUTION|>--- conflicted
+++ resolved
@@ -147,10 +147,6 @@
         let response = self.client.get(url).send().await?;
         let total_size = response.content_length().unwrap_or(0);
 
-<<<<<<< HEAD
-=======
-        // Get filename from server response with improved parsing
->>>>>>> 2a7b61b4
         let content_disposition = response
             .headers()
             .get(reqwest::header::CONTENT_DISPOSITION)
@@ -180,13 +176,8 @@
         let pb = ProgressBar::new(total_size);
         pb.set_style(
             ProgressStyle::default_bar()
-<<<<<<< HEAD
                 .template("  📥 [{bar:30}] {percent}% ({bytes}/{total_bytes})")?
                 .progress_chars("█▓░"),
-=======
-                .template("  🔥 [{bar:30}] {percent}% ({bytes}/{total_bytes})")?
-                .progress_chars("█▉ "),
->>>>>>> 2a7b61b4
         );
 
         let mut file = File::create(&filepath).await?;
